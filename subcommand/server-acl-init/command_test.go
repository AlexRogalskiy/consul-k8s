package serveraclinit

import (
	"context"
	"encoding/base64"
	"fmt"
	"io/ioutil"
	"math/rand"
	"net/http"
	"net/http/httptest"
	"net/url"
	"os"
	"strconv"
	"strings"
	"testing"
	"time"

	"github.com/hashicorp/consul-k8s/helper/cert"
	"github.com/hashicorp/consul-k8s/helper/go-discover/mocks"
	"github.com/hashicorp/consul/api"
	"github.com/hashicorp/consul/sdk/freeport"
	"github.com/hashicorp/consul/sdk/testutil"
	"github.com/hashicorp/consul/sdk/testutil/retry"
	"github.com/hashicorp/go-discover"
	"github.com/mitchellh/cli"
	"github.com/stretchr/testify/mock"
	"github.com/stretchr/testify/require"
	v1 "k8s.io/api/core/v1"
	metav1 "k8s.io/apimachinery/pkg/apis/meta/v1"
	"k8s.io/client-go/kubernetes/fake"
)

var ns = "default"
var resourcePrefix = "release-name-consul"

func TestRun_FlagValidation(t *testing.T) {
	t.Parallel()

	cases := []struct {
		Flags  []string
		ExpErr string
	}{
		{
			Flags:  []string{},
			ExpErr: "-server-address must be set at least once",
		},
		{
			Flags:  []string{"-server-address=localhost"},
			ExpErr: "-resource-prefix must be set",
		},
		{
			Flags:  []string{"-acl-replication-token-file=/notexist", "-server-address=localhost", "-resource-prefix=prefix"},
			ExpErr: "Unable to read ACL replication token from file \"/notexist\": open /notexist: no such file or directory",
		},
		{
			Flags:  []string{"-bootstrap-token-file=/notexist", "-server-address=localhost", "-resource-prefix=prefix"},
			ExpErr: "Unable to read bootstrap token from file \"/notexist\": open /notexist: no such file or directory",
		},
		{
			Flags: []string{
				"-server-address=localhost",
				"-resource-prefix=prefix",
				"-sync-consul-node-name=Speci@l_Chars",
			},
			ExpErr: "-sync-consul-node-name=Speci@l_Chars is invalid: node name will not be discoverable " +
				"via DNS due to invalid characters. Valid characters include all alpha-numerics and dashes",
		},
		{
			Flags: []string{
				"-server-address=localhost",
				"-resource-prefix=prefix",
				"-sync-consul-node-name=5r9OPGfSRXUdGzNjBdAwmhCBrzHDNYs4XjZVR4wp7lSLIzqwS0ta51nBLIN0TMPV-too-long",
			},
			ExpErr: "-sync-consul-node-name=5r9OPGfSRXUdGzNjBdAwmhCBrzHDNYs4XjZVR4wp7lSLIzqwS0ta51nBLIN0TMPV-too-long is invalid: node name will not be discoverable " +
				"via DNS due to it being too long. Valid lengths are between 1 and 63 bytes",
		},
	}

	for _, c := range cases {
		t.Run(c.ExpErr, func(t *testing.T) {
			ui := cli.NewMockUi()
			cmd := Command{
				UI: ui,
			}
			responseCode := cmd.Run(c.Flags)
			require.Equal(t, 1, responseCode, ui.ErrorWriter.String())
			require.Contains(t, ui.ErrorWriter.String(), c.ExpErr)
		})
	}
}

// Test what happens if no extra flags were set (i.e. the defaults apply).
// We test with both the deprecated -release-name and the new -server-label-selector
// flags.
func TestRun_Defaults(t *testing.T) {
	t.Parallel()

	k8s, testSvr := completeSetup(t)
	defer testSvr.Stop()
	require := require.New(t)

	// Run the command.
	ui := cli.NewMockUi()
	cmd := Command{
		UI:        ui,
		clientset: k8s,
	}
	args := []string{
		"-timeout=1m",
		"-k8s-namespace=" + ns,
		"-server-address", strings.Split(testSvr.HTTPAddr, ":")[0],
		"-server-port", strings.Split(testSvr.HTTPAddr, ":")[1],
		"-resource-prefix=" + resourcePrefix,
	}
	responseCode := cmd.Run(args)
	require.Equal(0, responseCode, ui.ErrorWriter.String())

	// Test that the bootstrap kube secret is created.
	bootToken := getBootToken(t, k8s, resourcePrefix, ns)

	// Check that it has the right policies.
	consul, err := api.NewClient(&api.Config{
		Address: testSvr.HTTPAddr,
		Token:   bootToken,
	})
	require.NoError(err)
	tokenData, _, err := consul.ACL().TokenReadSelf(nil)
	require.NoError(err)
	require.Equal("global-management", tokenData.Policies[0].Name)

	// Check that the agent policy was created.
	agentPolicy := policyExists(t, "agent-token", consul)
	// Should be a global policy.
	require.Len(agentPolicy.Datacenters, 0)

	// We should also test that the server's token was updated, however I
	// couldn't find a way to test that with the test agent. Instead we test
	// that in another test when we're using an httptest server instead of
	// the test agent and we can assert that the /v1/agent/token/agent
	// endpoint was called.
}

// Test the different flags that should create tokens and save them as
// Kubernetes secrets.
func TestRun_TokensPrimaryDC(t *testing.T) {
	t.Parallel()

	cases := []struct {
		TestName    string
		TokenFlags  []string
		PolicyNames []string
		PolicyDCs   []string
		SecretNames []string
		LocalToken  bool
	}{
		{
			TestName:    "Client token",
			TokenFlags:  []string{"-create-client-token"},
			PolicyNames: []string{"client-token"},
			PolicyDCs:   []string{"dc1"},
			SecretNames: []string{resourcePrefix + "-client-acl-token"},
			LocalToken:  true,
		},
		{
			TestName:    "Sync token",
			TokenFlags:  []string{"-create-sync-token"},
			PolicyNames: []string{"catalog-sync-token"},
			PolicyDCs:   []string{"dc1"},
			SecretNames: []string{resourcePrefix + "-catalog-sync-acl-token"},
			LocalToken:  true,
		},
		{
			TestName:    "Inject namespace token",
			TokenFlags:  []string{"-create-inject-namespace-token"},
			PolicyNames: []string{"connect-inject-token"},
			PolicyDCs:   []string{"dc1"},
			SecretNames: []string{resourcePrefix + "-connect-inject-acl-token"},
			LocalToken:  true,
		},
		{
			TestName:    "Enterprise license token",
			TokenFlags:  []string{"-create-enterprise-license-token"},
			PolicyNames: []string{"enterprise-license-token"},
			PolicyDCs:   []string{"dc1"},
			SecretNames: []string{resourcePrefix + "-enterprise-license-acl-token"},
			LocalToken:  true,
		},
		{
			TestName:    "Snapshot agent token",
			TokenFlags:  []string{"-create-snapshot-agent-token"},
			PolicyNames: []string{"client-snapshot-agent-token"},
			PolicyDCs:   []string{"dc1"},
			SecretNames: []string{resourcePrefix + "-client-snapshot-agent-acl-token"},
			LocalToken:  true,
		},
		{
			TestName:    "Mesh gateway token",
			TokenFlags:  []string{"-create-mesh-gateway-token"},
			PolicyNames: []string{"mesh-gateway-token"},
			PolicyDCs:   nil,
			SecretNames: []string{resourcePrefix + "-mesh-gateway-acl-token"},
			LocalToken:  false,
		},
		{
			TestName: "Ingress gateway tokens",
			TokenFlags: []string{"-ingress-gateway-name=ingress",
				"-ingress-gateway-name=gateway",
				"-ingress-gateway-name=another-gateway"},
			PolicyNames: []string{"ingress-ingress-gateway-token",
				"gateway-ingress-gateway-token",
				"another-gateway-ingress-gateway-token"},
			PolicyDCs: []string{"dc1"},
			SecretNames: []string{resourcePrefix + "-ingress-ingress-gateway-acl-token",
				resourcePrefix + "-gateway-ingress-gateway-acl-token",
				resourcePrefix + "-another-gateway-ingress-gateway-acl-token"},
			LocalToken: true,
		},
		{
			TestName: "Terminating gateway tokens",
			TokenFlags: []string{"-terminating-gateway-name=terminating",
				"-terminating-gateway-name=gateway",
				"-terminating-gateway-name=another-gateway"},
			PolicyNames: []string{"terminating-terminating-gateway-token",
				"gateway-terminating-gateway-token",
				"another-gateway-terminating-gateway-token"},
			PolicyDCs: []string{"dc1"},
			SecretNames: []string{resourcePrefix + "-terminating-terminating-gateway-acl-token",
				resourcePrefix + "-gateway-terminating-gateway-acl-token",
				resourcePrefix + "-another-gateway-terminating-gateway-acl-token"},
			LocalToken: true,
		},
		{
			TestName:    "ACL replication token",
			TokenFlags:  []string{"-create-acl-replication-token"},
			PolicyNames: []string{"acl-replication-token"},
			PolicyDCs:   nil,
			SecretNames: []string{resourcePrefix + "-acl-replication-acl-token"},
			LocalToken:  false,
		},
		{
			TestName:    "Controller token",
			TokenFlags:  []string{"-create-controller-token"},
			PolicyNames: []string{"controller-token"},
			PolicyDCs:   []string{"dc1"},
			SecretNames: []string{resourcePrefix + "-controller-acl-token"},
			LocalToken:  true,
		},
	}
	for _, c := range cases {
		t.Run(c.TestName, func(t *testing.T) {
			k8s, testSvr := completeSetup(t)
			defer testSvr.Stop()
			require := require.New(t)

			// Run the command.
			ui := cli.NewMockUi()
			cmd := Command{
				UI:        ui,
				clientset: k8s,
			}
			cmd.init()
			cmdArgs := append([]string{
				"-timeout=1m",
				"-k8s-namespace=" + ns,
				"-server-address", strings.Split(testSvr.HTTPAddr, ":")[0],
				"-server-port", strings.Split(testSvr.HTTPAddr, ":")[1],
				"-resource-prefix=" + resourcePrefix,
			}, c.TokenFlags...)

			responseCode := cmd.Run(cmdArgs)
			require.Equal(0, responseCode, ui.ErrorWriter.String())

			// Check that the expected policy was created.
			bootToken := getBootToken(t, k8s, resourcePrefix, ns)
			consul, err := api.NewClient(&api.Config{
				Address: testSvr.HTTPAddr,
				Token:   bootToken,
			})
			require.NoError(err)

			for i := range c.PolicyNames {
				policy := policyExists(t, c.PolicyNames[i], consul)
				require.Equal(c.PolicyDCs, policy.Datacenters)

				// Test that the token was created as a Kubernetes Secret.
				tokenSecret, err := k8s.CoreV1().Secrets(ns).Get(context.Background(), c.SecretNames[i], metav1.GetOptions{})
				require.NoError(err)
				require.NotNil(tokenSecret)
				token, ok := tokenSecret.Data["token"]
				require.True(ok)

				// Test that the token has the expected policies in Consul.
				tokenData, _, err := consul.ACL().TokenReadSelf(&api.QueryOptions{Token: string(token)})
				require.NoError(err)
				require.Equal(c.PolicyNames[i], tokenData.Policies[0].Name)
				require.Equal(c.LocalToken, tokenData.Local)
			}

			// Test that if the same command is run again, it doesn't error.
			t.Run(c.TestName+"-retried", func(t *testing.T) {
				ui := cli.NewMockUi()
				cmd := Command{
					UI:        ui,
					clientset: k8s,
				}
				cmd.init()
				responseCode := cmd.Run(cmdArgs)
				require.Equal(0, responseCode, ui.ErrorWriter.String())
			})
		})
	}
}

// Test creating each token type when replication is enabled.
func TestRun_TokensReplicatedDC(t *testing.T) {
	t.Parallel()

	cases := []struct {
		TestName    string
		TokenFlags  []string
		PolicyNames []string
		PolicyDCs   []string
		SecretNames []string
		LocalToken  bool
	}{
		{
			TestName:    "Client token",
			TokenFlags:  []string{"-create-client-token"},
			PolicyNames: []string{"client-token-dc2"},
			PolicyDCs:   []string{"dc2"},
			SecretNames: []string{resourcePrefix + "-client-acl-token"},
			LocalToken:  true,
		},
		{
			TestName:    "Sync token",
			TokenFlags:  []string{"-create-sync-token"},
			PolicyNames: []string{"catalog-sync-token-dc2"},
			PolicyDCs:   []string{"dc2"},
			SecretNames: []string{resourcePrefix + "-catalog-sync-acl-token"},
			LocalToken:  true,
		},
		{
			TestName:    "Inject namespace token",
			TokenFlags:  []string{"-create-inject-namespace-token"},
			PolicyNames: []string{"connect-inject-token-dc2"},
			PolicyDCs:   []string{"dc2"},
			SecretNames: []string{resourcePrefix + "-connect-inject-acl-token"},
			LocalToken:  true,
		},
		{
			TestName:    "Enterprise license token",
			TokenFlags:  []string{"-create-enterprise-license-token"},
			PolicyNames: []string{"enterprise-license-token-dc2"},
			PolicyDCs:   []string{"dc2"},
			SecretNames: []string{resourcePrefix + "-enterprise-license-acl-token"},
			LocalToken:  true,
		},
		{
			TestName:    "Snapshot agent token",
			TokenFlags:  []string{"-create-snapshot-agent-token"},
			PolicyNames: []string{"client-snapshot-agent-token-dc2"},
			PolicyDCs:   []string{"dc2"},
			SecretNames: []string{resourcePrefix + "-client-snapshot-agent-acl-token"},
			LocalToken:  true,
		},
		{
			TestName:    "Mesh gateway token",
			TokenFlags:  []string{"-create-mesh-gateway-token"},
			PolicyNames: []string{"mesh-gateway-token-dc2"},
			PolicyDCs:   nil,
			SecretNames: []string{resourcePrefix + "-mesh-gateway-acl-token"},
			LocalToken:  false,
		},
		{
			TestName: "Ingress gateway tokens",
			TokenFlags: []string{"-ingress-gateway-name=ingress",
				"-ingress-gateway-name=gateway",
				"-ingress-gateway-name=another-gateway"},
			PolicyNames: []string{"ingress-ingress-gateway-token-dc2",
				"gateway-ingress-gateway-token-dc2",
				"another-gateway-ingress-gateway-token-dc2"},
			PolicyDCs: []string{"dc2"},
			SecretNames: []string{resourcePrefix + "-ingress-ingress-gateway-acl-token",
				resourcePrefix + "-gateway-ingress-gateway-acl-token",
				resourcePrefix + "-another-gateway-ingress-gateway-acl-token"},
			LocalToken: true,
		},
		{
			TestName: "Terminating gateway tokens",
			TokenFlags: []string{"-terminating-gateway-name=terminating",
				"-terminating-gateway-name=gateway",
				"-terminating-gateway-name=another-gateway"},
			PolicyNames: []string{"terminating-terminating-gateway-token-dc2",
				"gateway-terminating-gateway-token-dc2",
				"another-gateway-terminating-gateway-token-dc2"},
			PolicyDCs: []string{"dc2"},
			SecretNames: []string{resourcePrefix + "-terminating-terminating-gateway-acl-token",
				resourcePrefix + "-gateway-terminating-gateway-acl-token",
				resourcePrefix + "-another-gateway-terminating-gateway-acl-token"},
			LocalToken: true,
		},
	}
	for _, c := range cases {
		t.Run(c.TestName, func(t *testing.T) {
			bootToken := "aaaaaaaa-bbbb-cccc-dddd-eeeeeeeeeeee"
			tokenFile, fileCleanup := writeTempFile(t, bootToken)
			defer fileCleanup()

			k8s, consul, secondaryAddr, cleanup := mockReplicatedSetup(t, bootToken)
			defer cleanup()

			// Run the command.
			ui := cli.NewMockUi()
			cmd := Command{
				UI:        ui,
				clientset: k8s,
			}
			cmd.init()
			cmdArgs := append([]string{
				"-timeout=1m",
				"-k8s-namespace=" + ns,
				"-acl-replication-token-file", tokenFile,
				"-server-address", strings.Split(secondaryAddr, ":")[0],
				"-server-port", strings.Split(secondaryAddr, ":")[1],
				"-resource-prefix=" + resourcePrefix,
			}, c.TokenFlags...)

			responseCode := cmd.Run(cmdArgs)
			require.Equal(t, 0, responseCode, ui.ErrorWriter.String())

			// Check that the expected policy was created.
			retry.Run(t, func(r *retry.R) {
				for i := range c.PolicyNames {
					policy := policyExists(r, c.PolicyNames[i], consul)
					require.Equal(r, c.PolicyDCs, policy.Datacenters)

					// Test that the token was created as a Kubernetes Secret.
					tokenSecret, err := k8s.CoreV1().Secrets(ns).Get(context.Background(), c.SecretNames[i], metav1.GetOptions{})
					require.NoError(r, err)
					require.NotNil(r, tokenSecret)
					token, ok := tokenSecret.Data["token"]
					require.True(r, ok)

					// Test that the token has the expected policies in Consul.
					tokenData, _, err := consul.ACL().TokenReadSelf(&api.QueryOptions{Token: string(token)})
					require.NoError(r, err)
					require.Equal(r, c.PolicyNames[i], tokenData.Policies[0].Name)
					require.Equal(r, c.LocalToken, tokenData.Local)
				}
			})
		})
	}
}

// Test creating each token type when the bootstrap token is provided.
func TestRun_TokensWithProvidedBootstrapToken(t *testing.T) {
	t.Parallel()

	cases := []struct {
		TestName    string
		TokenFlags  []string
		PolicyNames []string
		SecretNames []string
	}{
		{
			TestName:    "Client token",
			TokenFlags:  []string{"-create-client-token"},
			PolicyNames: []string{"client-token"},
			SecretNames: []string{resourcePrefix + "-client-acl-token"},
		},
		{
			TestName:    "Sync token",
			TokenFlags:  []string{"-create-sync-token"},
			PolicyNames: []string{"catalog-sync-token"},
			SecretNames: []string{resourcePrefix + "-catalog-sync-acl-token"},
		},
		{
			TestName:    "Inject token",
			TokenFlags:  []string{"-create-inject-namespace-token"},
			PolicyNames: []string{"connect-inject-token"},
			SecretNames: []string{resourcePrefix + "-connect-inject-acl-token"},
		},
		{
			TestName:    "Enterprise license token",
			TokenFlags:  []string{"-create-enterprise-license-token"},
			PolicyNames: []string{"enterprise-license-token"},
			SecretNames: []string{resourcePrefix + "-enterprise-license-acl-token"},
		},
		{
			TestName:    "Snapshot agent token",
			TokenFlags:  []string{"-create-snapshot-agent-token"},
			PolicyNames: []string{"client-snapshot-agent-token"},
			SecretNames: []string{resourcePrefix + "-client-snapshot-agent-acl-token"},
		},
		{
			TestName:    "Mesh gateway token",
			TokenFlags:  []string{"-create-mesh-gateway-token"},
			PolicyNames: []string{"mesh-gateway-token"},
			SecretNames: []string{resourcePrefix + "-mesh-gateway-acl-token"},
		},
		{
			TestName: "Ingress gateway tokens",
			TokenFlags: []string{"-ingress-gateway-name=ingress",
				"-ingress-gateway-name=gateway",
				"-ingress-gateway-name=another-gateway"},
			PolicyNames: []string{"ingress-ingress-gateway-token",
				"gateway-ingress-gateway-token",
				"another-gateway-ingress-gateway-token"},
			SecretNames: []string{resourcePrefix + "-ingress-ingress-gateway-acl-token",
				resourcePrefix + "-gateway-ingress-gateway-acl-token",
				resourcePrefix + "-another-gateway-ingress-gateway-acl-token"},
		},
		{
			TestName: "Terminating gateway tokens",
			TokenFlags: []string{"-terminating-gateway-name=terminating",
				"-terminating-gateway-name=gateway",
				"-terminating-gateway-name=another-gateway"},
			PolicyNames: []string{"terminating-terminating-gateway-token",
				"gateway-terminating-gateway-token",
				"another-gateway-terminating-gateway-token"},
			SecretNames: []string{resourcePrefix + "-terminating-terminating-gateway-acl-token",
				resourcePrefix + "-gateway-terminating-gateway-acl-token",
				resourcePrefix + "-another-gateway-terminating-gateway-acl-token"},
		},
		{
			TestName:    "ACL replication token",
			TokenFlags:  []string{"-create-acl-replication-token"},
			PolicyNames: []string{"acl-replication-token"},
			SecretNames: []string{resourcePrefix + "-acl-replication-acl-token"},
		},
	}
	for _, c := range cases {
		t.Run(c.TestName, func(t *testing.T) {
			bootToken := "aaaaaaaa-bbbb-cccc-dddd-eeeeeeeeeeee"
			tokenFile, fileCleanup := writeTempFile(t, bootToken)
			defer fileCleanup()

			k8s, testAgent := completeBootstrappedSetup(t, bootToken)
			defer testAgent.Stop()

			// Run the command.
			ui := cli.NewMockUi()
			cmd := Command{
				UI:        ui,
				clientset: k8s,
			}
			cmdArgs := append([]string{
				"-timeout=1m",
				"-k8s-namespace", ns,
				"-bootstrap-token-file", tokenFile,
				"-server-address", strings.Split(testAgent.HTTPAddr, ":")[0],
				"-server-port", strings.Split(testAgent.HTTPAddr, ":")[1],
				"-resource-prefix", resourcePrefix,
			}, c.TokenFlags...)

			responseCode := cmd.Run(cmdArgs)
			require.Equal(t, 0, responseCode, ui.ErrorWriter.String())

			consul, err := api.NewClient(&api.Config{
				Address: testAgent.HTTPAddr,
				Token:   bootToken,
			})
			require.NoError(t, err)

			// Check that the expected policy was created.
			retry.Run(t, func(r *retry.R) {
				for i := range c.PolicyNames {
					policyExists(r, c.PolicyNames[i], consul)

					// Test that the token was created as a Kubernetes Secret.
					tokenSecret, err := k8s.CoreV1().Secrets(ns).Get(context.Background(), c.SecretNames[i], metav1.GetOptions{})
					require.NoError(r, err)
					require.NotNil(r, tokenSecret)
					token, ok := tokenSecret.Data["token"]
					require.True(r, ok)

					// Test that the token has the expected policies in Consul.
					tokenData, _, err := consul.ACL().TokenReadSelf(&api.QueryOptions{Token: string(token)})
					require.NoError(r, err)
					require.Equal(r, c.PolicyNames[i], tokenData.Policies[0].Name)
				}
			})
		})
	}
}

// Test the conditions under which we should create the anonymous token
// policy.
func TestRun_AnonymousTokenPolicy(t *testing.T) {
	t.Parallel()

	cases := map[string]struct {
		Flags              []string
		SecondaryDC        bool
		ExpAnonymousPolicy bool
	}{
		"dns, primary dc": {
			Flags:              []string{"-allow-dns"},
			SecondaryDC:        false,
			ExpAnonymousPolicy: true,
		},
		"dns, secondary dc": {
			Flags:              []string{"-allow-dns"},
			SecondaryDC:        true,
			ExpAnonymousPolicy: false,
		},
		"auth method, primary dc, no replication": {
			Flags:              []string{"-create-inject-auth-method"},
			SecondaryDC:        false,
			ExpAnonymousPolicy: false,
		},
		"auth method, primary dc, with replication": {
			Flags:              []string{"-create-inject-auth-method", "-create-acl-replication-token"},
			SecondaryDC:        false,
			ExpAnonymousPolicy: true,
		},
		"auth method, secondary dc": {
			Flags:              []string{"-create-inject-auth-method"},
			SecondaryDC:        true,
			ExpAnonymousPolicy: false,
		},
	}
	for name, c := range cases {
		t.Run(name, func(t *testing.T) {
			flags := c.Flags
			var k8s *fake.Clientset
			var consulHTTPAddr string
			var consul *api.Client

			if c.SecondaryDC {
				var cleanup func()
				bootToken := "aaaaaaaa-bbbb-cccc-dddd-eeeeeeeeeeee"
				k8s, consul, consulHTTPAddr, cleanup = mockReplicatedSetup(t, bootToken)
				defer cleanup()

				tmp, err := ioutil.TempFile("", "")
				require.NoError(t, err)
				_, err = tmp.WriteString(bootToken)
				require.NoError(t, err)
				flags = append(flags, "-acl-replication-token-file", tmp.Name())
			} else {
				var testSvr *testutil.TestServer
				k8s, testSvr = completeSetup(t)
				defer testSvr.Stop()
				consulHTTPAddr = testSvr.HTTPAddr
			}
			setUpK8sServiceAccount(t, k8s)

			// Run the command.
			ui := cli.NewMockUi()
			cmd := Command{
				UI:        ui,
				clientset: k8s,
			}
			cmd.init()
			cmdArgs := append([]string{
				"-timeout=1m",
				"-resource-prefix=" + resourcePrefix,
				"-k8s-namespace=" + ns,
				"-server-address", strings.Split(consulHTTPAddr, ":")[0],
				"-server-port", strings.Split(consulHTTPAddr, ":")[1],
			}, flags...)
			responseCode := cmd.Run(cmdArgs)
			require.Equal(t, 0, responseCode, ui.ErrorWriter.String())

			if !c.SecondaryDC {
				bootToken := getBootToken(t, k8s, resourcePrefix, ns)
				var err error
				consul, err = api.NewClient(&api.Config{
					Address: consulHTTPAddr,
					Token:   bootToken,
				})
				require.NoError(t, err)
			}

			anonPolicyName := "anonymous-token-policy"
			if c.ExpAnonymousPolicy {
				// Check that the anonymous token policy was created.
				policy := policyExists(t, anonPolicyName, consul)
				// Should be a global policy.
				require.Len(t, policy.Datacenters, 0)

				// Check that the anonymous token has the policy.
				tokenData, _, err := consul.ACL().TokenReadSelf(&api.QueryOptions{Token: "anonymous"})
				require.NoError(t, err)
				require.Equal(t, anonPolicyName, tokenData.Policies[0].Name)
			} else {
				policies, _, err := consul.ACL().PolicyList(nil)
				require.NoError(t, err)
				for _, p := range policies {
					if p.Name == anonPolicyName {
						t.Error("anon policy was created")
					}
				}
			}

			// Test that if the same command is re-run it doesn't error.
			t.Run("retried", func(t *testing.T) {
				ui := cli.NewMockUi()
				cmd := Command{
					UI:        ui,
					clientset: k8s,
				}
				cmd.init()
				responseCode := cmd.Run(cmdArgs)
				require.Equal(t, 0, responseCode, ui.ErrorWriter.String())
			})
		})
	}
}

func TestRun_ConnectInjectAuthMethod(t *testing.T) {
	t.Parallel()

	cases := map[string]struct {
		flags        []string
		expectedHost string
	}{
		"-create-inject-token flag": {
			flags:        []string{"-create-inject-token"},
			expectedHost: "https://kubernetes.default.svc",
		},
		"-create-inject-auth-method flag": {
			flags:        []string{"-create-inject-auth-method"},
			expectedHost: "https://kubernetes.default.svc",
		},
		"-inject-auth-method-host flag": {
			flags: []string{
				"-create-inject-auth-method",
				"-inject-auth-method-host=https://my-kube.com",
			},
			expectedHost: "https://my-kube.com",
		},
	}
	for testName, c := range cases {
		t.Run(testName, func(tt *testing.T) {

			k8s, testSvr := completeSetup(tt)
			defer testSvr.Stop()
			caCert, jwtToken := setUpK8sServiceAccount(tt, k8s)
			require := require.New(tt)

			// Run the command.
			ui := cli.NewMockUi()
			cmd := Command{
				UI:        ui,
				clientset: k8s,
			}
			cmd.init()
			bindingRuleSelector := "serviceaccount.name!=default"
			cmdArgs := []string{
				"-timeout=1m",
				"-resource-prefix=" + resourcePrefix,
				"-k8s-namespace=" + ns,
				"-server-address", strings.Split(testSvr.HTTPAddr, ":")[0],
				"-server-port", strings.Split(testSvr.HTTPAddr, ":")[1],
				"-acl-binding-rule-selector=" + bindingRuleSelector,
			}
			cmdArgs = append(cmdArgs, c.flags...)
			responseCode := cmd.Run(cmdArgs)
			require.Equal(0, responseCode, ui.ErrorWriter.String())

			// Check that the auth method was created.
			bootToken := getBootToken(t, k8s, resourcePrefix, ns)
			consul, err := api.NewClient(&api.Config{
				Address: testSvr.HTTPAddr,
			})
			require.NoError(err)
			authMethodName := resourcePrefix + "-k8s-auth-method"
			authMethod, _, err := consul.ACL().AuthMethodRead(authMethodName,
				&api.QueryOptions{Token: bootToken})
			require.NoError(err)
			require.Contains(authMethod.Config, "Host")
			require.Equal(authMethod.Config["Host"], c.expectedHost)
			require.Contains(authMethod.Config, "CACert")
			require.Equal(authMethod.Config["CACert"], caCert)
			require.Contains(authMethod.Config, "ServiceAccountJWT")
			require.Equal(authMethod.Config["ServiceAccountJWT"], jwtToken)

			// Check that the binding rule was created.
			rules, _, err := consul.ACL().BindingRuleList(authMethodName, &api.QueryOptions{Token: bootToken})
			require.NoError(err)
			require.Len(rules, 1)
			require.Equal("service", string(rules[0].BindType))
			require.Equal("${serviceaccount.name}", rules[0].BindName)
			require.Equal(bindingRuleSelector, rules[0].Selector)

			// Test that if the same command is re-run it doesn't error.
			t.Run("retried", func(t *testing.T) {
				ui := cli.NewMockUi()
				cmd := Command{
					UI:        ui,
					clientset: k8s,
				}
				cmd.init()
				responseCode := cmd.Run(cmdArgs)
				require.Equal(0, responseCode, ui.ErrorWriter.String())
			})
		})
	}
}

// Test that when we provide a different k8s auth method parameters,
// the auth method is updated.
func TestRun_ConnectInjectAuthMethodUpdates(t *testing.T) {
	t.Parallel()

	k8s, testSvr := completeSetup(t)
	defer testSvr.Stop()
	caCert, jwtToken := setUpK8sServiceAccount(t, k8s)
	require := require.New(t)

	ui := cli.NewMockUi()
	cmd := Command{
		UI:        ui,
		clientset: k8s,
	}

	bindingRuleSelector := "serviceaccount.name!=default"

	// First, create an auth method using the defaults
	responseCode := cmd.Run([]string{
		"-timeout=1m",
		"-resource-prefix=" + resourcePrefix,
		"-k8s-namespace=" + ns,
		"-server-address", strings.Split(testSvr.HTTPAddr, ":")[0],
		"-server-port", strings.Split(testSvr.HTTPAddr, ":")[1],
		"-create-inject-auth-method",
		"-acl-binding-rule-selector=" + bindingRuleSelector,
	})
	require.Equal(0, responseCode, ui.ErrorWriter.String())

	// Check that the auth method was created.
	bootToken := getBootToken(t, k8s, resourcePrefix, ns)
	consul, err := api.NewClient(&api.Config{
		Address: testSvr.HTTPAddr,
	})
	require.NoError(err)
	authMethodName := resourcePrefix + "-k8s-auth-method"
	authMethod, _, err := consul.ACL().AuthMethodRead(authMethodName,
		&api.QueryOptions{Token: bootToken})
	require.NoError(err)
	require.NotNil(authMethod)
	require.Contains(authMethod.Config, "Host")
	require.Equal(authMethod.Config["Host"], defaultKubernetesHost)
	require.Contains(authMethod.Config, "CACert")
	require.Equal(authMethod.Config["CACert"], caCert)
	require.Contains(authMethod.Config, "ServiceAccountJWT")
	require.Equal(authMethod.Config["ServiceAccountJWT"], jwtToken)

	// Generate a new CA certificate
	_, _, caCertPem, _, err := cert.GenerateCA("kubernetes")
	require.NoError(err)

	// Overwrite the default kubernetes api, service account token and CA cert
	kubernetesHost := "https://kubernetes.example.com"
	// This token is the base64 encoded example token from jwt.io
	serviceAccountToken = "ZXlKaGJHY2lPaUpJVXpJMU5pSXNJblI1Y0NJNklrcFhWQ0o5LmV5SnpkV0lpT2lJeE1qTTBOVFkzT0Rrd0lpd2libUZ0WlNJNklrcHZhRzRnUkc5bElpd2lhV0YwSWpveE5URTJNak01TURJeWZRLlNmbEt4d1JKU01lS0tGMlFUNGZ3cE1lSmYzNlBPazZ5SlZfYWRRc3N3NWM="
	serviceAccountCACert = base64.StdEncoding.EncodeToString([]byte(caCertPem))

	// Create a new service account
	updatedCACert, updatedJWTToken := setUpK8sServiceAccount(t, k8s)

	// Run command again
	responseCode = cmd.Run([]string{
		"-timeout=1m",
		"-resource-prefix=" + resourcePrefix,
		"-k8s-namespace=" + ns,
		"-server-address", strings.Split(testSvr.HTTPAddr, ":")[0],
		"-server-port", strings.Split(testSvr.HTTPAddr, ":")[1],
		"-acl-binding-rule-selector=" + bindingRuleSelector,
		"-create-inject-auth-method",
		"-inject-auth-method-host=" + kubernetesHost,
	})
	require.Equal(0, responseCode, ui.ErrorWriter.String())

	// Check that the auth method has been updated
	authMethod, _, err = consul.ACL().AuthMethodRead(authMethodName,
		&api.QueryOptions{Token: bootToken})
	require.NoError(err)
	require.NotNil(authMethod)
	require.Contains(authMethod.Config, "Host")
	require.Equal(authMethod.Config["Host"], kubernetesHost)
	require.Contains(authMethod.Config, "CACert")
	require.Equal(authMethod.Config["CACert"], updatedCACert)
	require.Contains(authMethod.Config, "ServiceAccountJWT")
	require.Equal(authMethod.Config["ServiceAccountJWT"], updatedJWTToken)
}

// Test that ACL binding rules are updated if the rule selector changes.
func TestRun_BindingRuleUpdates(t *testing.T) {
	t.Parallel()
	k8s, testSvr := completeSetup(t)
	setUpK8sServiceAccount(t, k8s)
	defer testSvr.Stop()
	require := require.New(t)

	consul, err := api.NewClient(&api.Config{
		Address: testSvr.HTTPAddr,
	})
	require.NoError(err)

	ui := cli.NewMockUi()
	commonArgs := []string{
		"-resource-prefix=" + resourcePrefix,
		"-k8s-namespace=" + ns,
		"-server-address", strings.Split(testSvr.HTTPAddr, ":")[0],
		"-server-port", strings.Split(testSvr.HTTPAddr, ":")[1],
		"-create-inject-auth-method",
	}
	firstRunArgs := append(commonArgs,
		"-acl-binding-rule-selector=serviceaccount.name!=default",
	)
	// On the second run, we change the binding rule selector.
	secondRunArgs := append(commonArgs,
		"-acl-binding-rule-selector=serviceaccount.name!=changed",
	)

	// Run the command first to populate the binding rule.
	cmd := Command{
		UI:        ui,
		clientset: k8s,
	}
	responseCode := cmd.Run(firstRunArgs)
	require.Equal(0, responseCode, ui.ErrorWriter.String())

	// Validate the binding rule.
	{
		queryOpts := &api.QueryOptions{Token: getBootToken(t, k8s, resourcePrefix, ns)}
		authMethodName := resourcePrefix + "-k8s-auth-method"
		rules, _, err := consul.ACL().BindingRuleList(authMethodName, queryOpts)
		require.NoError(err)
		require.Len(rules, 1)
		actRule, _, err := consul.ACL().BindingRuleRead(rules[0].ID, queryOpts)
		require.NoError(err)
		require.NotNil(actRule)
		require.Equal("Kubernetes binding rule", actRule.Description)
		require.Equal(api.BindingRuleBindTypeService, actRule.BindType)
		require.Equal("${serviceaccount.name}", actRule.BindName)
		require.Equal("serviceaccount.name!=default", actRule.Selector)
	}

	// Re-run the command with namespace flags. The policies should be updated.
	// NOTE: We're redefining the command so that the old flag values are
	// reset.
	cmd = Command{
		UI:        ui,
		clientset: k8s,
	}
	responseCode = cmd.Run(secondRunArgs)
	require.Equal(0, responseCode, ui.ErrorWriter.String())

	// Check the binding rule is changed expected.
	{
		queryOpts := &api.QueryOptions{Token: getBootToken(t, k8s, resourcePrefix, ns)}
		authMethodName := resourcePrefix + "-k8s-auth-method"
		rules, _, err := consul.ACL().BindingRuleList(authMethodName, queryOpts)
		require.NoError(err)
		require.Len(rules, 1)
		actRule, _, err := consul.ACL().BindingRuleRead(rules[0].ID, queryOpts)
		require.NoError(err)
		require.NotNil(actRule)
		require.Equal("Kubernetes binding rule", actRule.Description)
		require.Equal(api.BindingRuleBindTypeService, actRule.BindType)
		require.Equal("${serviceaccount.name}", actRule.BindName)
		require.Equal("serviceaccount.name!=changed", actRule.Selector)
	}
}

// Test that the catalog sync policy is updated if the Consul node name changes.
func TestRun_SyncPolicyUpdates(t *testing.T) {
	t.Parallel()
	k8s, testSvr := completeSetup(t)
	defer testSvr.Stop()
	require := require.New(t)

	ui := cli.NewMockUi()
	commonArgs := []string{
		"-resource-prefix=" + resourcePrefix,
		"-k8s-namespace=" + ns,
		"-server-address", strings.Split(testSvr.HTTPAddr, ":")[0],
		"-server-port", strings.Split(testSvr.HTTPAddr, ":")[1],
		"-create-sync-token",
	}
	firstRunArgs := append(commonArgs,
		"-sync-consul-node-name=k8s-sync",
	)
	// On the second run, we change the sync node name.
	secondRunArgs := append(commonArgs,
		"-sync-consul-node-name=new-node-name",
	)

	// Run the command first to populate the sync policy.
	cmd := Command{
		UI:        ui,
		clientset: k8s,
	}
	responseCode := cmd.Run(firstRunArgs)
	require.Equal(0, responseCode, ui.ErrorWriter.String())

	// Create consul client
	bootToken := getBootToken(t, k8s, resourcePrefix, ns)
	consul, err := api.NewClient(&api.Config{
		Address: testSvr.HTTPAddr,
		Token:   bootToken,
	})
	require.NoError(err)

	// Get and check the sync policy details
	firstPolicies, _, err := consul.ACL().PolicyList(nil)
	require.NoError(err)

	for _, p := range firstPolicies {
		if p.Name == "catalog-sync-token" {
			policy, _, err := consul.ACL().PolicyRead(p.ID, nil)
			require.NoError(err)

			// Check the node name in the policy
			require.Contains(policy.Rules, "k8s-sync")
		}
	}

	// Re-run the command with a new Consul node name. The sync policy should be updated.
	// NOTE: We're redefining the command so that the old flag values are reset.
	cmd = Command{
		UI:        ui,
		clientset: k8s,
	}
	responseCode = cmd.Run(secondRunArgs)
	require.Equal(0, responseCode, ui.ErrorWriter.String())

	// Get and check the sync policy details
	secondPolicies, _, err := consul.ACL().PolicyList(nil)
	require.NoError(err)

	for _, p := range secondPolicies {
		if p.Name == "catalog-sync-token" {
			policy, _, err := consul.ACL().PolicyRead(p.ID, nil)
			require.NoError(err)

			// Check the node name in the policy
			require.Contains(policy.Rules, "new-node-name")
		}
	}
}

// Test that if the servers aren't available at first that bootstrap
// still succeeds.
func TestRun_DelayedServers(t *testing.T) {
	t.Parallel()
	require := require.New(t)
	k8s := fake.NewSimpleClientset()

	randomPorts := freeport.MustTake(6)

	ui := cli.NewMockUi()
	cmd := Command{
		UI:        ui,
		clientset: k8s,
	}

	// Start the command before the server is up.
	// Run in a goroutine so we can start the server asynchronously
	done := make(chan bool)
	var responseCode int
	go func() {
		responseCode = cmd.Run([]string{
			"-timeout=1m",
			"-resource-prefix=" + resourcePrefix,
			"-k8s-namespace=" + ns,
			"-server-address=127.0.0.1",
			"-server-port=" + strconv.Itoa(randomPorts[1]),
		})
		close(done)
	}()

	// Asynchronously start the test server after a delay.
	testServerReady := make(chan bool)
	var srv *testutil.TestServer
	go func() {
		// Start the servers after a delay between 100 and 500ms.
		// It's randomized to ensure we're not relying on specific timing.
		delay := 100 + rand.Intn(400)
		time.Sleep(time.Duration(delay) * time.Millisecond)

		var err error
		srv, err = testutil.NewTestServerConfigT(t, func(c *testutil.TestServerConfig) {
			c.ACL.Enabled = true

			c.Ports = &testutil.TestPortConfig{
				DNS:     randomPorts[0],
				HTTP:    randomPorts[1],
				HTTPS:   randomPorts[2],
				SerfLan: randomPorts[3],
				SerfWan: randomPorts[4],
				Server:  randomPorts[5],
			}
		})
		require.NoError(err)
		close(testServerReady)
	}()

	// Wait for server to come up
	select {
	case <-testServerReady:
		defer srv.Stop()
	case <-time.After(5 * time.Second):
		require.FailNow("test server took longer than 5s to come up")
	}

	// Wait for the command to exit.
	select {
	case <-done:
		require.Equal(0, responseCode, ui.ErrorWriter.String())
	case <-time.After(5 * time.Second):
		require.FailNow("command did not exit after 5s")
	}

	// Test that the bootstrap kube secret is created.
	bootToken := getBootToken(t, k8s, resourcePrefix, ns)

	// Check that it has the right policies.
	consul, err := api.NewClient(&api.Config{
		Address: srv.HTTPAddr,
		Token:   bootToken,
	})
	require.NoError(err)
	tokenData, _, err := consul.ACL().TokenReadSelf(nil)
	require.NoError(err)
	require.Equal("global-management", tokenData.Policies[0].Name)

	// Check that the agent policy was created.
	policyExists(t, "agent-token", consul)
}

// Test that if there's no leader, we retry until one is elected.
func TestRun_NoLeader(t *testing.T) {
	t.Parallel()
	require := require.New(t)
	k8s := fake.NewSimpleClientset()

	type APICall struct {
		Method string
		Path   string
	}
	var consulAPICalls []APICall

	// Start the Consul server.
	numACLBootCalls := 0
	consulServer := httptest.NewServer(http.HandlerFunc(func(w http.ResponseWriter, r *http.Request) {
		// Record all the API calls made.
		consulAPICalls = append(consulAPICalls, APICall{
			Method: r.Method,
			Path:   r.URL.Path,
		})

		switch r.URL.Path {
		case "/v1/acl/bootstrap":
			// On the first two calls, return the error that results from no leader
			// being elected.
			if numACLBootCalls < 2 {
				w.WriteHeader(500)
				fmt.Fprintln(w, "The ACL system is currently in legacy mode.")
			} else {
				fmt.Fprintln(w, "{}")
			}
			numACLBootCalls++
		case "/v1/agent/self":
			fmt.Fprintln(w, `{"Config": {"Datacenter": "dc1"}}`)
		default:
			fmt.Fprintln(w, "{}")
		}
	}))
	defer consulServer.Close()

	serverURL, err := url.Parse(consulServer.URL)
	require.NoError(err)

	// Run the command.
	ui := cli.NewMockUi()
	cmd := Command{
		UI:        ui,
		clientset: k8s,
	}

	done := make(chan bool)
	var responseCode int
	go func() {
		responseCode = cmd.Run([]string{
			"-timeout=1m",
			"-resource-prefix=" + resourcePrefix,
			"-k8s-namespace=" + ns,
			"-server-address=" + serverURL.Hostname(),
			"-server-port=" + serverURL.Port(),
		})
		close(done)
	}()

	select {
	case <-done:
		require.Equal(0, responseCode, ui.ErrorWriter.String())
	case <-time.After(5 * time.Second):
		require.FailNow("command did not complete within 5s")
	}

	// Test that the bootstrap kube secret is created.
	getBootToken(t, k8s, resourcePrefix, ns)

	// Test that the expected API calls were made.
	require.Equal([]APICall{
		// Bootstrap will have been called 3 times.
		{
			"PUT",
			"/v1/acl/bootstrap",
		},
		{
			"PUT",
			"/v1/acl/bootstrap",
		},
		{
			"PUT",
			"/v1/acl/bootstrap",
		},
		{
			"PUT",
			"/v1/acl/policy",
		},
		{
			"PUT",
			"/v1/acl/token",
		},
		{
			"PUT",
			"/v1/agent/token/agent",
		},
		{
			"GET",
			"/v1/agent/self",
		},
		{
			"PUT",
			"/v1/acl/policy",
		},
		{
			"PUT",
			"/v1/acl/token",
		},
	}, consulAPICalls)
}

// Test that if creating client tokens fails at first, we retry.
func TestRun_ClientTokensRetry(t *testing.T) {
	t.Parallel()
	require := require.New(t)
	k8s := fake.NewSimpleClientset()

	type APICall struct {
		Method string
		Path   string
	}
	var consulAPICalls []APICall

	// Start the Consul server.
	numPolicyCalls := 0
	consulServer := httptest.NewServer(http.HandlerFunc(func(w http.ResponseWriter, r *http.Request) {
		// Record all the API calls made.
		consulAPICalls = append(consulAPICalls, APICall{
			Method: r.Method,
			Path:   r.URL.Path,
		})

		switch r.URL.Path {
		// The second call to create a policy will fail. This is the client
		// token call.
		case "/v1/acl/policy":
			if numPolicyCalls == 1 {
				w.WriteHeader(500)
				fmt.Fprintln(w, "The ACL system is currently in legacy mode.")
			} else {
				fmt.Fprintln(w, "{}")
			}
			numPolicyCalls++
		case "/v1/agent/self":
			fmt.Fprintln(w, `{"Config": {"Datacenter": "dc1"}}`)
		default:
			fmt.Fprintln(w, "{}")
		}
	}))
	defer consulServer.Close()

	serverURL, err := url.Parse(consulServer.URL)
	require.NoError(err)

	// Run the command.
	ui := cli.NewMockUi()
	cmd := Command{
		UI:        ui,
		clientset: k8s,
	}
	responseCode := cmd.Run([]string{
		"-timeout=1m",
		"-resource-prefix=" + resourcePrefix,
		"-k8s-namespace=" + ns,
		"-server-address=" + serverURL.Hostname(),
		"-server-port=" + serverURL.Port(),
	})
	require.Equal(0, responseCode, ui.ErrorWriter.String())

	// Test that the expected API calls were made.
	require.Equal([]APICall{
		{
			"PUT",
			"/v1/acl/bootstrap",
		},
		{
			"PUT",
			"/v1/acl/policy",
		},
		{
			"PUT",
			"/v1/acl/token",
		},
		{
			"PUT",
			"/v1/agent/token/agent",
		},
		{
			"GET",
			"/v1/agent/self",
		},
		// This call should happen twice since the first will fail.
		{
			"PUT",
			"/v1/acl/policy",
		},
		{
			"PUT",
			"/v1/acl/policy",
		},
		{
			"PUT",
			"/v1/acl/token",
		},
	}, consulAPICalls)
}

// Test if there is an old bootstrap Secret we assume the servers were
// bootstrapped already and continue on to the next step.
func TestRun_AlreadyBootstrapped(t *testing.T) {
	t.Parallel()
	require := require.New(t)
	k8s := fake.NewSimpleClientset()

	type APICall struct {
		Method string
		Path   string
	}
	var consulAPICalls []APICall

	// Start the Consul server.
	consulServer := httptest.NewServer(http.HandlerFunc(func(w http.ResponseWriter, r *http.Request) {
		// Record all the API calls made.
		consulAPICalls = append(consulAPICalls, APICall{
			Method: r.Method,
			Path:   r.URL.Path,
		})
		switch r.URL.Path {
		case "/v1/agent/self":
			fmt.Fprintln(w, `{"Config": {"Datacenter": "dc1"}}`)
		default:
			// Send an empty JSON response with code 200 to all calls.
			fmt.Fprintln(w, "{}")
		}
	}))
	defer consulServer.Close()

	serverURL, err := url.Parse(consulServer.URL)
	require.NoError(err)

	// Create the bootstrap secret.
	_, err = k8s.CoreV1().Secrets(ns).Create(
		context.Background(),
		&v1.Secret{
			ObjectMeta: metav1.ObjectMeta{
				Name: resourcePrefix + "-bootstrap-acl-token",
			},
			Data: map[string][]byte{
				"token": []byte("old-token"),
			},
		},
		metav1.CreateOptions{})
	require.NoError(err)

	// Run the command.
	ui := cli.NewMockUi()
	cmd := Command{
		UI:        ui,
		clientset: k8s,
	}

	responseCode := cmd.Run([]string{
		"-timeout=500ms",
		"-resource-prefix=" + resourcePrefix,
		"-k8s-namespace=" + ns,
		"-server-address=" + serverURL.Hostname(),
		"-server-port=" + serverURL.Port(),
	})
	require.Equal(0, responseCode, ui.ErrorWriter.String())

	// Test that the Secret is the same.
	secret, err := k8s.CoreV1().Secrets(ns).Get(context.Background(), resourcePrefix+"-bootstrap-acl-token", metav1.GetOptions{})
	require.NoError(err)
	require.Contains(secret.Data, "token")
	require.Equal("old-token", string(secret.Data["token"]))

	// Test that the expected API calls were made.
	require.Equal([]APICall{
		// We only expect the calls for creating client tokens
		// and updating the server policy.
		{
			"GET",
			"/v1/agent/self",
		},
		{
			"PUT",
			"/v1/acl/policy",
		},
		{
			"PUT",
			"/v1/acl/policy",
		},
		{
			"PUT",
			"/v1/acl/token",
		},
	}, consulAPICalls)
}

// Test if there is a provided bootstrap we skip bootstrapping of the servers
// and continue on to the next step.
func TestRun_SkipBootstrapping_WhenBootstrapTokenIsProvided(t *testing.T) {
	t.Parallel()
	require := require.New(t)
	k8s := fake.NewSimpleClientset()

	bootToken := "aaaaaaaa-bbbb-cccc-dddd-eeeeeeeeeeee"
	tokenFile, fileCleanup := writeTempFile(t, bootToken)
	defer fileCleanup()

	type APICall struct {
		Method string
		Path   string
	}
	var consulAPICalls []APICall

	// Start the Consul server.
	consulServer := httptest.NewServer(http.HandlerFunc(func(w http.ResponseWriter, r *http.Request) {
		// Record all the API calls made.
		consulAPICalls = append(consulAPICalls, APICall{
			Method: r.Method,
			Path:   r.URL.Path,
		})
		switch r.URL.Path {
		case "/v1/agent/self":
			fmt.Fprintln(w, `{"Config": {"Datacenter": "dc1"}}`)
		default:
			// Send an empty JSON response with code 200 to all calls.
			fmt.Fprintln(w, "{}")
		}
	}))
	defer consulServer.Close()

	serverURL, err := url.Parse(consulServer.URL)
	require.NoError(err)

	// Run the command.
	ui := cli.NewMockUi()
	cmd := Command{
		UI:        ui,
		clientset: k8s,
	}

	responseCode := cmd.Run([]string{
		"-timeout=500ms",
		"-resource-prefix=" + resourcePrefix,
		"-k8s-namespace=" + ns,
		"-server-address=" + serverURL.Hostname(),
		"-server-port=" + serverURL.Port(),
		"-bootstrap-token-file=" + tokenFile,
		"-create-client-token=false", // disable client token, so there are less calls
	})
	require.Equal(0, responseCode, ui.ErrorWriter.String())

	// Test that the expected API calls were made.
	// We expect not to see the call to /v1/acl/bootstrap.
	require.Equal([]APICall{
		// We only expect the calls to get the datacenter
		{
			"GET",
			"/v1/agent/self",
		},
	}, consulAPICalls)
}

// Test that we exit after timeout.
func TestRun_Timeout(t *testing.T) {
	t.Parallel()
	require := require.New(t)
	k8s := fake.NewSimpleClientset()
	ui := cli.NewMockUi()
	cmd := Command{
		UI:        ui,
		clientset: k8s,
	}

	responseCode := cmd.Run([]string{
		"-timeout=500ms",
		"-resource-prefix=" + resourcePrefix,
		"-k8s-namespace=" + ns,
		"-server-address=foo",
	})
	require.Equal(1, responseCode, ui.ErrorWriter.String())
}

// Test that the bootstrapping process can make calls to Consul API over HTTPS
// when the consul agent is configured with HTTPS.
func TestRun_HTTPS(t *testing.T) {
	t.Parallel()
	require := require.New(t)
	k8s := fake.NewSimpleClientset()

	caFile, certFile, keyFile, cleanup := generateServerCerts(t)
	defer cleanup()

	srv, err := testutil.NewTestServerConfigT(t, func(c *testutil.TestServerConfig) {
		c.ACL.Enabled = true

		c.CAFile = caFile
		c.CertFile = certFile
		c.KeyFile = keyFile
	})
	require.NoError(err)
	defer srv.Stop()

	// Run the command.
	ui := cli.NewMockUi()
	cmd := Command{
		UI:        ui,
		clientset: k8s,
	}

	responseCode := cmd.Run([]string{
		"-timeout=1m",
		"-resource-prefix=" + resourcePrefix,
		"-k8s-namespace=" + ns,
		"-use-https",
		"-consul-tls-server-name", "server.dc1.consul",
		"-consul-ca-cert", caFile,
		"-server-address=" + strings.Split(srv.HTTPSAddr, ":")[0],
		"-server-port=" + strings.Split(srv.HTTPSAddr, ":")[1],
	})
	require.Equal(0, responseCode, ui.ErrorWriter.String())

	// Test that the bootstrap token is created to make sure the bootstrapping succeeded.
	// The presence of the bootstrap token tells us that the API calls to Consul have been successful.
	tokenSecret, err := k8s.CoreV1().Secrets(ns).Get(context.Background(), resourcePrefix+"-bootstrap-acl-token", metav1.GetOptions{})
	require.NoError(err)
	require.NotNil(tokenSecret)
	_, ok := tokenSecret.Data["token"]
	require.True(ok)
}

// Test that the ACL replication token created from the primary DC can be used
// for replication in the secondary DC.
func TestRun_ACLReplicationTokenValid(t *testing.T) {
	t.Parallel()

	secondaryK8s, secondaryConsulClient, secondaryAddr, aclReplicationToken, clean := completeReplicatedSetup(t)
	defer clean()

	// completeReplicatedSetup ran the command in our primary dc so now we
	// need to run the command in our secondary dc.
	tokenFile, cleanup := writeTempFile(t, aclReplicationToken)
	defer cleanup()
	secondaryUI := cli.NewMockUi()
	secondaryCmd := Command{
		UI:        secondaryUI,
		clientset: secondaryK8s,
	}
	secondaryCmd.init()
	secondaryCmdArgs := []string{
		"-timeout=1m",
		"-k8s-namespace=" + ns,
		"-server-address", strings.Split(secondaryAddr, ":")[0],
		"-server-port", strings.Split(secondaryAddr, ":")[1],
		"-resource-prefix=" + resourcePrefix,
		"-acl-replication-token-file", tokenFile,
		"-create-client-token",
		"-create-mesh-gateway-token",
	}
	responseCode := secondaryCmd.Run(secondaryCmdArgs)
	require.Equal(t, 0, responseCode, secondaryUI.ErrorWriter.String())

	// Test that replication was successful.
	retry.Run(t, func(r *retry.R) {
		replicationStatus, _, err := secondaryConsulClient.ACL().Replication(nil)
		require.NoError(t, err)
		require.True(t, replicationStatus.Enabled)
		require.Greater(t, replicationStatus.ReplicatedIndex, uint64(0))
	})

	// Test that the client policy was created.
	retry.Run(t, func(r *retry.R) {
		p := policyExists(r, "client-token-dc2", secondaryConsulClient)
		require.Equal(r, []string{"dc2"}, p.Datacenters)
	})

	// Test that the mesh-gateway policy was created. This is a global policy
	// so replication has to have worked for it to exist.
	retry.Run(t, func(r *retry.R) {
		p := policyExists(r, "mesh-gateway-token-dc2", secondaryConsulClient)
		require.Len(r, p.Datacenters, 0)
	})
}

// Test that if acl replication is enabled, we don't create an anonymous token policy.
func TestRun_AnonPolicy_IgnoredWithReplication(t *testing.T) {
	// The anonymous policy is configured when one of these flags is set.
	cases := []string{"-allow-dns", "-create-inject-auth-method"}
	for _, flag := range cases {
		t.Run(flag, func(t *testing.T) {
			bootToken := "aaaaaaaa-bbbb-cccc-dddd-eeeeeeeeeeee"
			tokenFile, fileCleanup := writeTempFile(t, bootToken)
			defer fileCleanup()
			k8s, consul, serverAddr, cleanup := mockReplicatedSetup(t, bootToken)
			setUpK8sServiceAccount(t, k8s)
			defer cleanup()

			// Run the command.
			ui := cli.NewMockUi()
			cmd := Command{
				UI:        ui,
				clientset: k8s,
			}
			cmd.init()
			cmdArgs := append([]string{
				"-timeout=1m",
				"-k8s-namespace=" + ns,
				"-acl-replication-token-file", tokenFile,
				"-server-address", strings.Split(serverAddr, ":")[0],
				"-server-port", strings.Split(serverAddr, ":")[1],
				"-resource-prefix=" + resourcePrefix,
			}, flag)
			responseCode := cmd.Run(cmdArgs)
			require.Equal(t, 0, responseCode, ui.ErrorWriter.String())

			// The anonymous token policy should not have been created.
			policies, _, err := consul.ACL().PolicyList(nil)
			require.NoError(t, err)
			for _, p := range policies {
				if p.Name == "anonymous-token-policy" {
					require.Fail(t, "anonymous-token-policy exists")
				}
			}
		})
	}
}

// Test that when the -server-address contains a cloud-auto join string,
// we are still able to bootstrap ACLs.
func TestRun_CloudAutoJoin(t *testing.T) {
	t.Parallel()

	k8s, testSvr := completeSetup(t)
	defer testSvr.Stop()
	require := require.New(t)

	// create a mock provider
	// that always returns the server address
	// provided through the cloud-auto join string
	provider := new(mocks.MockProvider)
	// create stubs for our MockProvider so that it returns
	// the address of the test agent
	provider.On("Addrs", mock.Anything, mock.Anything).Return([]string{"127.0.0.1"}, nil)

	// Run the command.
	ui := cli.NewMockUi()
	cmd := Command{
		UI:        ui,
		clientset: k8s,
		providers: map[string]discover.Provider{"mock": provider},
	}
	args := []string{
		"-timeout=1m",
		"-k8s-namespace=" + ns,
		"-resource-prefix=" + resourcePrefix,
		"-server-address", "provider=mock",
		"-server-port", strings.Split(testSvr.HTTPAddr, ":")[1],
	}
	responseCode := cmd.Run(args)
	require.Equal(0, responseCode, ui.ErrorWriter.String())

	// check that the provider has been called
	provider.AssertNumberOfCalls(t, "Addrs", 1)

	// Test that the bootstrap kube secret is created.
	bootToken := getBootToken(t, k8s, resourcePrefix, ns)

	// Check that it has the right policies.
	consul, err := api.NewClient(&api.Config{
		Address: testSvr.HTTPAddr,
		Token:   bootToken,
	})
	require.NoError(err)
	tokenData, _, err := consul.ACL().TokenReadSelf(nil)
	require.NoError(err)
	require.Equal("global-management", tokenData.Policies[0].Name)

	// Check that the agent policy was created.
	agentPolicy := policyExists(t, "agent-token", consul)
	// Should be a global policy.
	require.Len(agentPolicy.Datacenters, 0)
}

func TestRun_GatewayErrors(t *testing.T) {
	t.Parallel()

	cases := map[string]struct {
		flags []string
	}{
		"ingress empty name": {
			flags: []string{"-ingress-gateway-name="},
		},
		"ingress namespace": {
			flags: []string{"-ingress-gateway-name=name.namespace"},
		},
		"ingress dot": {
			flags: []string{"-ingress-gateway-name=name."},
		},
		"terminating empty name": {
			flags: []string{"-terminating-gateway-name="},
		},
		"terminating namespace": {
			flags: []string{"-terminating-gateway-name=name.namespace"},
		},
		"terminating dot": {
			flags: []string{"-terminating-gateway-name=name."},
		},
	}
	for testName, c := range cases {
		t.Run(testName, func(tt *testing.T) {

			k8s, testSvr := completeSetup(tt)
			defer testSvr.Stop()
			require := require.New(tt)

			// Run the command.
			ui := cli.NewMockUi()
			cmd := Command{
				UI:        ui,
				clientset: k8s,
			}
			cmdArgs := []string{
				"-timeout=500ms",
				"-resource-prefix=" + resourcePrefix,
				"-k8s-namespace=" + ns,
				"-server-address", strings.Split(testSvr.HTTPAddr, ":")[0],
				"-server-port", strings.Split(testSvr.HTTPAddr, ":")[1],
			}
			cmdArgs = append(cmdArgs, c.flags...)
			responseCode := cmd.Run(cmdArgs)
			require.Equal(1, responseCode, ui.ErrorWriter.String())
		})
	}
}

// Set up test consul agent and kubernetes cluster.
func completeSetup(t *testing.T) (*fake.Clientset, *testutil.TestServer) {
	k8s := fake.NewSimpleClientset()

	svr, err := testutil.NewTestServerConfigT(t, func(c *testutil.TestServerConfig) {
		c.ACL.Enabled = true
	})
	require.NoError(t, err)

	return k8s, svr
}

// Set up test consul agent and kubernetes cluster.
// The consul agent is bootstrapped with the master token.
func completeBootstrappedSetup(t *testing.T, masterToken string) (*fake.Clientset, *testutil.TestServer) {
	k8s := fake.NewSimpleClientset()

	svr, err := testutil.NewTestServerConfigT(t, func(c *testutil.TestServerConfig) {
		c.ACL.Enabled = true
		c.ACL.Tokens.Master = masterToken
	})
	require.NoError(t, err)

	return k8s, svr
}

// completeReplicatedSetup sets up two Consul servers with ACL replication
// using the server-acl-init command to start the replication.
// Returns the Kubernetes client for the secondary DC,
// a Consul API client initialized for the secondary DC,
// the address of the secondary Consul server,
// the replication token generated and a cleanup function
// that should be called at the end of the test that cleans up resources.
func completeReplicatedSetup(t *testing.T) (*fake.Clientset, *api.Client, string, string, func()) {
	return replicatedSetup(t, "")
}

// mockReplicatedSetup sets up two Consul servers with ACL replication.
// It's a mock setup because we don't run the server-acl-init
// command to set up replication but do it in config using the bootstrap
// token. See completeReplicatedSetup for a complete setup using the command.
// Returns the Kubernetes client for the secondary DC,
// a Consul API client initialized for the secondary DC,
// the address of the secondary Consul server, and a
// cleanup function that should be called at the end of the test that cleans
// up resources.
func mockReplicatedSetup(t *testing.T, bootToken string) (*fake.Clientset, *api.Client, string, func()) {
	k8sClient, consulClient, serverAddr, _, cleanup := replicatedSetup(t, bootToken)
	return k8sClient, consulClient, serverAddr, cleanup
}

// replicatedSetup is a helper function for completeReplicatedSetup and
// mockReplicatedSetup. If bootToken is empty, it will run the server-acl-init
// command to set up replication. Otherwise it will do it through config.
// Returns the Kubernetes client for the secondary DC,
// a Consul API client initialized for the secondary DC,
// the address of the secondary Consul server, ACL replication token, and a
// cleanup function that should be called at the end of the test that cleans
// up resources.
func replicatedSetup(t *testing.T, bootToken string) (*fake.Clientset, *api.Client, string, string, func()) {
	primarySvr, err := testutil.NewTestServerConfigT(t, func(c *testutil.TestServerConfig) {
		c.ACL.Enabled = true
		if bootToken != "" {
			c.ACL.Tokens.Master = bootToken
		}
	})
	require.NoError(t, err)

	var aclReplicationToken string
	if bootToken == "" {
		primaryK8s := fake.NewSimpleClientset()
		require.NoError(t, err)

		// Run the command to bootstrap ACLs
		primaryUI := cli.NewMockUi()
		primaryCmd := Command{
			UI:        primaryUI,
			clientset: primaryK8s,
		}
		primaryCmd.init()
		primaryCmdArgs := []string{
			"-k8s-namespace=" + ns,
			"-server-address", strings.Split(primarySvr.HTTPAddr, ":")[0],
			"-server-port", strings.Split(primarySvr.HTTPAddr, ":")[1],
			"-resource-prefix=" + resourcePrefix,
			"-create-acl-replication-token",
		}
		responseCode := primaryCmd.Run(primaryCmdArgs)
		require.Equal(t, 0, responseCode, primaryUI.ErrorWriter.String())

		// Retrieve the replication ACL token from the kubernetes secret.
		tokenSecret, err := primaryK8s.CoreV1().Secrets(ns).Get(context.Background(), "release-name-consul-acl-replication-acl-token", metav1.GetOptions{})
		require.NoError(t, err)
		require.NotNil(t, tokenSecret)
		aclReplicationTokenBytes, ok := tokenSecret.Data["token"]
		require.True(t, ok)
		aclReplicationToken = string(aclReplicationTokenBytes)
	}

	// Set up the secondary server that will federate with the primary.
	secondarySvr, err := testutil.NewTestServerConfigT(t, func(c *testutil.TestServerConfig) {
		c.Datacenter = "dc2"
		c.ACL.Enabled = true
		c.ACL.TokenReplication = true
		c.PrimaryDatacenter = "dc1"
		if bootToken == "" {
			c.ACL.Tokens.Agent = aclReplicationToken
			c.ACL.Tokens.Replication = aclReplicationToken
		} else {
			c.ACL.Tokens.Agent = bootToken
			c.ACL.Tokens.Replication = bootToken
		}
	})
	require.NoError(t, err)

	// Our consul client will use the secondary dc.
	clientToken := bootToken
	if bootToken == "" {
		clientToken = aclReplicationToken
	}

	// Create a consul client pointing to the primary server.
	// Note: We need to use the primary server to make the WAN join API call
	// because the secondary will not be able to verify this token
	// until ACL replication has started, and ACL replication cannot
	// be started because we haven't told the secondary where the primary
	// server is yet.
	consul, err := api.NewClient(&api.Config{
		Address: primarySvr.HTTPAddr,
		Token:   bootToken,
	})
	require.NoError(t, err)

	// WAN join primary to the secondary
	err = consul.Agent().Join(secondarySvr.WANAddr, true)
	require.NoError(t, err)

	// Overwrite consul client, pointing it to the secondary DC
	consul, err = api.NewClient(&api.Config{
		Address: secondarySvr.HTTPAddr,
		Token:   clientToken,
	})
	require.NoError(t, err)

	// Finally, set up our kube cluster. It will use the secondary dc.
	k8s := fake.NewSimpleClientset()

	return k8s, consul, secondarySvr.HTTPAddr, aclReplicationToken, func() {
		primarySvr.Stop()
		secondarySvr.Stop()
	}
}

// getBootToken gets the bootstrap token from the Kubernetes secret. It will
// cause a test failure if the Secret doesn't exist or is malformed.
func getBootToken(t *testing.T, k8s *fake.Clientset, prefix string, k8sNamespace string) string {
	bootstrapSecret, err := k8s.CoreV1().Secrets(k8sNamespace).Get(context.Background(), fmt.Sprintf("%s-bootstrap-acl-token", prefix), metav1.GetOptions{})
	require.NoError(t, err)
	require.NotNil(t, bootstrapSecret)
	bootToken, ok := bootstrapSecret.Data["token"]
	require.True(t, ok)
	return string(bootToken)
}

// generateServerCerts generates Consul CA
// and a server certificate and saves them to temp files.
// It returns file names in this order:
// CA certificate, server certificate, and server key.
// Note that it's the responsibility of the caller to
// remove the temporary files created by this function.
func generateServerCerts(t *testing.T) (string, string, string, func()) {
	require := require.New(t)

	caFile, err := ioutil.TempFile("", "ca")
	require.NoError(err)

	certFile, err := ioutil.TempFile("", "cert")
	require.NoError(err)

	certKeyFile, err := ioutil.TempFile("", "key")
	require.NoError(err)

	// Generate CA
	signer, _, caCertPem, caCertTemplate, err := cert.GenerateCA("Consul Agent CA - Test")
	require.NoError(err)

	// Generate Server Cert
	name := "server.dc1.consul"
	hosts := []string{name, "localhost", "127.0.0.1"}
	certPem, keyPem, err := cert.GenerateCert(name, 1*time.Hour, caCertTemplate, signer, hosts)
	require.NoError(err)

	// Write certs and key to files
	_, err = caFile.WriteString(caCertPem)
	require.NoError(err)
	_, err = certFile.WriteString(certPem)
	require.NoError(err)
	_, err = certKeyFile.WriteString(keyPem)
	require.NoError(err)

	cleanupFunc := func() {
		os.Remove(caFile.Name())
		os.Remove(certFile.Name())
		os.Remove(certKeyFile.Name())
	}
	return caFile.Name(), certFile.Name(), certKeyFile.Name(), cleanupFunc
}

// setUpK8sServiceAccount creates a Service Account for the connect injector.
// This Service Account would normally automatically be created by Kubernetes
// when the injector deployment is created. It returns the Service Account
// CA Cert and JWT token.
func setUpK8sServiceAccount(t *testing.T, k8s *fake.Clientset) (string, string) {
	// Create ServiceAccount for the kubernetes auth method if it doesn't exist,
	// otherwise, do nothing.
	serviceAccountName := resourcePrefix + "-connect-injector-authmethod-svc-account"
	sa, _ := k8s.CoreV1().ServiceAccounts(ns).Get(context.Background(), serviceAccountName, metav1.GetOptions{})
	if sa == nil {
<<<<<<< HEAD
=======
		// Create a service account that references two secrets.
		// The second secret is mimicking the behavior on Openshift,
		// where two secrets are injected: one with SA token and one with docker config.
>>>>>>> 2379a375
		_, err := k8s.CoreV1().ServiceAccounts(ns).Create(
			context.Background(),
			&v1.ServiceAccount{
				ObjectMeta: metav1.ObjectMeta{
					Name: serviceAccountName,
				},
				Secrets: []v1.ObjectReference{
					{
<<<<<<< HEAD
=======
						Name: resourcePrefix + "-some-other-secret",
					},
					{
>>>>>>> 2379a375
						Name: resourcePrefix + "-connect-injector-authmethod-svc-account",
					},
				},
			},
			metav1.CreateOptions{})
		require.NoError(t, err)
	}

	// Create the ServiceAccount Secret.
	caCertBytes, err := base64.StdEncoding.DecodeString(serviceAccountCACert)
	require.NoError(t, err)
	tokenBytes, err := base64.StdEncoding.DecodeString(serviceAccountToken)
	require.NoError(t, err)

	// Create a Kubernetes secret if it doesn't exist, otherwise update it
	secretName := resourcePrefix + "-connect-injector-authmethod-svc-account"
	secret := &v1.Secret{
		ObjectMeta: metav1.ObjectMeta{
			Name: secretName,
		},
		Data: map[string][]byte{
			"ca.crt": caCertBytes,
			"token":  tokenBytes,
		},
		Type: v1.SecretTypeServiceAccountToken,
	}
<<<<<<< HEAD
	existingSecret, _ := k8s.CoreV1().Secrets(ns).Get(context.Background(), secretName, metav1.GetOptions{})
=======
	createOrUpdateSecret(t, k8s, secret)

	// Create the second secret of a different type
	otherSecret := &v1.Secret{
		ObjectMeta: metav1.ObjectMeta{
			Name: resourcePrefix + "-some-other-secret",
		},
		Data: map[string][]byte{},
		Type: v1.SecretTypeDockercfg,
	}
	createOrUpdateSecret(t, k8s, otherSecret)

	return string(caCertBytes), string(tokenBytes)
}

func createOrUpdateSecret(t *testing.T, k8s *fake.Clientset, secret *v1.Secret) {
	existingSecret, _ := k8s.CoreV1().Secrets(ns).Get(context.Background(), secret.Name, metav1.GetOptions{})
	var err error
>>>>>>> 2379a375
	if existingSecret == nil {
		_, err = k8s.CoreV1().Secrets(ns).Create(context.Background(), secret, metav1.CreateOptions{})
		require.NoError(t, err)
	} else {
		_, err = k8s.CoreV1().Secrets(ns).Update(context.Background(), secret, metav1.UpdateOptions{})
		require.NoError(t, err)
	}
}

// policyExists asserts that policy with name exists. Returns the policy
// if it does, otherwise fails the test.
func policyExists(t require.TestingT, name string, client *api.Client) *api.ACLPolicyListEntry {
	policies, _, err := client.ACL().PolicyList(nil)
	require.NoError(t, err)
	var policy *api.ACLPolicyListEntry
	for _, p := range policies {
		if p.Name == name {
			policy = p
			break
		}
	}
	require.NotNil(t, policy, "policy %s not found", name)
	return policy
}

func writeTempFile(t *testing.T, contents string) (string, func()) {
	t.Helper()
	file, err := ioutil.TempFile("", "")
	require.NoError(t, err)
	_, err = file.WriteString(contents)
	require.NoError(t, err)
	return file.Name(), func() {
		os.Remove(file.Name())
	}
}

var serviceAccountCACert = "LS0tLS1CRUdJTiBDRVJUSUZJQ0FURS0tLS0tCk1JSURDekNDQWZPZ0F3SUJBZ0lRS3pzN05qbDlIczZYYzhFWG91MjVoekFOQmdrcWhraUc5dzBCQVFzRkFEQXYKTVMwd0t3WURWUVFERXlRMU9XVTJaR00wTVMweU1EaG1MVFF3T1RVdFlUSTRPUzB4Wm1NM01EQmhZekZqWXpndwpIaGNOTVRrd05qQTNNVEF4TnpNeFdoY05NalF3TmpBMU1URXhOek14V2pBdk1TMHdLd1lEVlFRREV5UTFPV1UyClpHTTBNUzB5TURobUxUUXdPVFV0WVRJNE9TMHhabU0zTURCaFl6RmpZemd3Z2dFaU1BMEdDU3FHU0liM0RRRUIKQVFVQUE0SUJEd0F3Z2dFS0FvSUJBUURaakh6d3FvZnpUcEdwYzBNZElDUzdldXZmdWpVS0UzUEMvYXBmREFnQgo0anpFRktBNzgvOStLVUd3L2MvMFNIZVNRaE4rYThnd2xIUm5BejFOSmNmT0lYeTRkd2VVdU9rQWlGeEg4cGh0CkVDd2tlTk83ejhEb1Y4Y2VtaW5DUkhHamFSbW9NeHBaN2cycFpBSk5aZVB4aTN5MWFOa0ZBWGU5Z1NVU2RqUloKUlhZa2E3d2gyQU85azJkbEdGQVlCK3Qzdld3SjZ0d2pHMFR0S1FyaFlNOU9kMS9vTjBFMDFMekJjWnV4a04xawo4Z2ZJSHk3Yk9GQ0JNMldURURXLzBhQXZjQVByTzhETHFESis2TWpjM3I3K3psemw4YVFzcGIwUzA4cFZ6a2k1CkR6Ly84M2t5dTBwaEp1aWo1ZUI4OFY3VWZQWHhYRi9FdFY2ZnZyTDdNTjRmQWdNQkFBR2pJekFoTUE0R0ExVWQKRHdFQi93UUVBd0lDQkRBUEJnTlZIUk1CQWY4RUJUQURBUUgvTUEwR0NTcUdTSWIzRFFFQkN3VUFBNElCQVFCdgpRc2FHNnFsY2FSa3RKMHpHaHh4SjUyTm5SVjJHY0lZUGVOM1p2MlZYZTNNTDNWZDZHMzJQVjdsSU9oangzS21BCi91TWg2TmhxQnpzZWtrVHowUHVDM3dKeU0yT0dvblZRaXNGbHF4OXNGUTNmVTJtSUdYQ2Ezd0M4ZS9xUDhCSFMKdzcvVmVBN2x6bWozVFFSRS9XMFUwWkdlb0F4bjliNkp0VDBpTXVjWXZQMGhYS1RQQldsbnpJaWphbVU1MHIyWQo3aWEwNjVVZzJ4VU41RkxYL3Z4T0EzeTRyanBraldvVlFjdTFwOFRaclZvTTNkc0dGV3AxMGZETVJpQUhUdk9ICloyM2pHdWs2cm45RFVIQzJ4UGozd0NUbWQ4U0dFSm9WMzFub0pWNWRWZVE5MHd1c1h6M3ZURzdmaWNLbnZIRlMKeHRyNVBTd0gxRHVzWWZWYUdIMk8KLS0tLS1FTkQgQ0VSVElGSUNBVEUtLS0tLQo="
var serviceAccountToken = "ZXlKaGJHY2lPaUpTVXpJMU5pSXNJbXRwWkNJNklpSjkuZXlKcGMzTWlPaUpyZFdKbGNtNWxkR1Z6TDNObGNuWnBZMlZoWTJOdmRXNTBJaXdpYTNWaVpYSnVaWFJsY3k1cGJ5OXpaWEoyYVdObFlXTmpiM1Z1ZEM5dVlXMWxjM0JoWTJVaU9pSmtaV1poZFd4MElpd2lhM1ZpWlhKdVpYUmxjeTVwYnk5elpYSjJhV05sWVdOamIzVnVkQzl6WldOeVpYUXVibUZ0WlNJNkltdG9ZV3RwTFdGeVlXTm9ibWxrTFdOdmJuTjFiQzFqYjI1dVpXTjBMV2x1YW1WamRHOXlMV0YxZEdodFpYUm9iMlF0YzNaakxXRmpZMjlvYm1SaWRpSXNJbXQxWW1WeWJtVjBaWE11YVc4dmMyVnlkbWxqWldGalkyOTFiblF2YzJWeWRtbGpaUzFoWTJOdmRXNTBMbTVoYldVaU9pSnJhR0ZyYVMxaGNtRmphRzVwWkMxamIyNXpkV3d0WTI5dWJtVmpkQzFwYm1wbFkzUnZjaTFoZFhSb2JXVjBhRzlrTFhOMll5MWhZMk52ZFc1MElpd2lhM1ZpWlhKdVpYUmxjeTVwYnk5elpYSjJhV05sWVdOamIzVnVkQzl6WlhKMmFXTmxMV0ZqWTI5MWJuUXVkV2xrSWpvaU4yVTVOV1V4TWprdFpUUTNNeTB4TVdVNUxUaG1ZV0V0TkRJd01UQmhPREF3TVRJeUlpd2ljM1ZpSWpvaWMzbHpkR1Z0T25ObGNuWnBZMlZoWTJOdmRXNTBPbVJsWm1GMWJIUTZhMmhoYTJrdFlYSmhZMmh1YVdRdFkyOXVjM1ZzTFdOdmJtNWxZM1F0YVc1cVpXTjBiM0l0WVhWMGFHMWxkR2h2WkMxemRtTXRZV05qYjNWdWRDSjkuWWk2M01NdHpoNU1CV0tLZDNhN2R6Q0pqVElURTE1aWtGeV9UbnBka19Bd2R3QTlKNEFNU0dFZUhONXZXdEN1dUZqb19sTUpxQkJQSGtLMkFxYm5vRlVqOW01Q29wV3lxSUNKUWx2RU9QNGZVUS1SYzBXMVBfSmpVMXJaRVJIRzM5YjVUTUxnS1BRZ3V5aGFpWkVKNkNqVnRtOXdVVGFncmdpdXFZVjJpVXFMdUY2U1lObTZTckt0a1BTLWxxSU8tdTdDMDZ3Vms1bTV1cXdJVlFOcFpTSUNfNUxzNWFMbXlaVTNuSHZILVY3RTNIbUJoVnlaQUI3NmpnS0IwVHlWWDFJT3NrdDlQREZhck50VTNzdVp5Q2p2cUMtVUpBNnNZZXlTZTRkQk5Lc0tsU1o2WXV4VVVtbjFSZ3YzMllNZEltbnNXZzhraGYtekp2cWdXazdCNUVB"<|MERGE_RESOLUTION|>--- conflicted
+++ resolved
@@ -1992,12 +1992,9 @@
 	serviceAccountName := resourcePrefix + "-connect-injector-authmethod-svc-account"
 	sa, _ := k8s.CoreV1().ServiceAccounts(ns).Get(context.Background(), serviceAccountName, metav1.GetOptions{})
 	if sa == nil {
-<<<<<<< HEAD
-=======
 		// Create a service account that references two secrets.
 		// The second secret is mimicking the behavior on Openshift,
 		// where two secrets are injected: one with SA token and one with docker config.
->>>>>>> 2379a375
 		_, err := k8s.CoreV1().ServiceAccounts(ns).Create(
 			context.Background(),
 			&v1.ServiceAccount{
@@ -2006,12 +2003,9 @@
 				},
 				Secrets: []v1.ObjectReference{
 					{
-<<<<<<< HEAD
-=======
 						Name: resourcePrefix + "-some-other-secret",
 					},
 					{
->>>>>>> 2379a375
 						Name: resourcePrefix + "-connect-injector-authmethod-svc-account",
 					},
 				},
@@ -2038,9 +2032,6 @@
 		},
 		Type: v1.SecretTypeServiceAccountToken,
 	}
-<<<<<<< HEAD
-	existingSecret, _ := k8s.CoreV1().Secrets(ns).Get(context.Background(), secretName, metav1.GetOptions{})
-=======
 	createOrUpdateSecret(t, k8s, secret)
 
 	// Create the second secret of a different type
@@ -2059,7 +2050,6 @@
 func createOrUpdateSecret(t *testing.T, k8s *fake.Clientset, secret *v1.Secret) {
 	existingSecret, _ := k8s.CoreV1().Secrets(ns).Get(context.Background(), secret.Name, metav1.GetOptions{})
 	var err error
->>>>>>> 2379a375
 	if existingSecret == nil {
 		_, err = k8s.CoreV1().Secrets(ns).Create(context.Background(), secret, metav1.CreateOptions{})
 		require.NoError(t, err)
