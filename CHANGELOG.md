--- conflicted
+++ resolved
@@ -1,6 +1,5 @@
 ## Unreleased
 
-<<<<<<< HEAD
 BREAKING CHANGES:
 
 * Mesh Gateways:
@@ -75,6 +74,19 @@
 
 FEATURES:
 
+* Add `externalServers` configuration to support configuring the Helm chart with Consul servers
+  running outside of a Kubernetes cluster [[GH-375](https://github.com/hashicorp/consul-helm/pull/375)]. At the moment, this configuration is only used together
+  with auto-encrypt, but might be extended later for other use-cases.
+
+  To use auto-encrypt with external servers, you can set:
+  ```yaml
+  externalServers:
+    enabled: true
+  ```
+  This will tell all consul-k8s components to talk to the external servers to retrieve
+  the clients' CA. Take a look at other properties you can set for `externalServers`
+  [here](https://github.com/hashicorp/consul-helm/blob/e892588288c5c14197306cc714aabb2473f6f59e/values.yaml#L273-L305).
+
 * ACLs: Support ACL replication. ACL replication allows two or more Consul clusters
   to be federated when ACLs are enabled. One cluster is designated the primary
   and the rest are secondaries. The primary cluster replicates its ACLs to
@@ -123,6 +135,16 @@
 * Default to the latest version of consul-k8s: `hashicorp/consul-k8s:0.13.0`
 * Default to the latest version of Consul: `consul:1.7.2`
 * Allow setting specific secret keys in `server.extraVolumes` [[GH-395](https://github.com/hashicorp/consul-helm/pull/395)]
+* Support auto-encrypt [[GH-375](https://github.com/hashicorp/consul-helm/pull/375)].
+  Auto-encrypt is the feature of Consul that allows clients to bootstrap their own certs
+  at startup. To enable it through the Helm Chart, set:
+  ```yaml
+  global:
+    tls:
+      enabled: true
+      enableAutoEncrypt: true
+  ```
+* Run the enterprise license job on Helm upgrades, as well as installs [[GH-407](https://github.com/hashicorp/consul-helm/pull/407)].
 
 BUGFIXES:
 
@@ -146,36 +168,6 @@
      acls:
        manageSystemACLs: true
    ```
-=======
-IMPROVEMENTS:
-
-* Support auto-encrypt [[GH-375](https://github.com/hashicorp/consul-helm/pull/375)].
-  Auto-encrypt is the feature of Consul that allows clients to bootstrap their own certs
-  at startup. To enable it through the Helm Chart, set:
-  ```yaml
-  global:
-    tls:
-      enabled: true
-      enableAutoEncrypt: true
-  ```
-
-* Run the enterprise license job on Helm upgrades, as well as installs [[GH-407](https://github.com/hashicorp/consul-helm/pull/407)].
-
-FEATURES:
-
-* Add `externalServers` configuration to support configuring the Helm chart with Consul servers
-  running outside of a Kubernetes cluster [[GH-375](https://github.com/hashicorp/consul-helm/pull/375)]. At the moment, this configuration is only used together
-  with auto-encrypt, but might be extended later for other use-cases.
-
-  To use auto-encrypt with external servers, you can set:
-  ```yaml
-  externalServers:
-    enabled: true
-  ```
-  This will tell all consul-k8s components to talk to the external servers to retrieve
-  the clients' CA. Take a look at other properties you can set for `externalServers`
-  [here](https://github.com/hashicorp/consul-helm/blob/e892588288c5c14197306cc714aabb2473f6f59e/values.yaml#L273-L305).
->>>>>>> e744f49b
 
 ## 0.18.0 (Mar 18, 2020)
 
